--- conflicted
+++ resolved
@@ -321,11 +321,7 @@
               <div className="aspect-square bg-gradient-to-br from-white to-gray-100 dark:from-gray-800 dark:to-gray-700 rounded-2xl overflow-hidden shadow-2xl border border-white/20">
                 {product?.images && product.images.length > 0 ? (
                   <img
-<<<<<<< HEAD
-                    src={product.images[selectedImage].startsWith('data:') ? product.images[selectedImage] : product.images[selectedImage].startsWith('http') ? product.images[selectedImage] : `data:image/jpeg;base64,${product.images[selectedImage]}`}}
-=======
                     src={product.images[selectedImage].startsWith('data:') ? product.images[selectedImage] : product.images[selectedImage].startsWith('http') ? product.images[selectedImage] : `data:image/jpeg;base64,${product.images[selectedImage]}`}
->>>>>>> e19c8fd0
                     alt={product.name}
                     className="w-full h-full object-cover group-hover:scale-105 transition-transform duration-500"
                     onError={(e) => {
